# WRP - Web Rendering Proxy

A HTTP proxy server that allows to use historical and obsolete web browsers on the modern web. It works by rendering the web page in to a GIF image. It sends mouse clicks via ISMAP and keystrokes from a text box form input.

## Current Status

* This is a new reimplementation in GoLang/[ChromeDP](https://github.com/chromedp/chromedp). Python/Webkit being now deprecated.
* Beta but fully supported an maintained.
<<<<<<< HEAD
* Currently works as browser-in-browser. A real http proxy mode is being investigated. Check [issue #35](https://github.com/tenox7/wrp/issues/35) for updates.
* As of 4.1 supports clicking on non-link elements (eg. cookie warnings, dropdown menus, etc.) and sending keystrokes. Yes, you can login and use Gmail or play web based games from any old browser.
=======
* Works as browser-in-browser. A real http proxy mode is being investigated. Check [issue #35](https://github.com/tenox7/wrp/issues/35) for updates.
* As of 4.1 supports clicking on non-link elements (eg. cookie warnings, drop down menus, etc.) and sending keystrokes. Yes, you can login and use Gmail or play web based games from any old browser.
>>>>>>> fd4b7a38

## Usage	

1. [Download a WRP binary](https://github.com/tenox7/wrp/releases/) and run it on a machine that will become your WRP server.
2. Point your legacy browser to `http://address:port` of WRP server. Do not set or use it as a "Proxy Server" (yet).
3. Type a search string or a http/https URL and click GO.	
4. Adjust your screen width/height/scale/#colors to fit in your old browser.	
5. Scroll web page by clicking on the in-image scroll bar.
6. Send keystrokes by filling in K input box and pressing Go. You also have buttons for backspace, enter and arrow keys.

![Internet Explorer 1.5 doing Gmail](wrp.png)

## Flags
```
-l  listen address:port, default :8080
-h  headed mode, display browser window
-d  chromedp debug logging
```

## More info and screenshots
* http://virtuallyfun.superglobalmegacorp.com/2014/03/11/web-rendering-proxy-update/
* http://virtuallyfun.superglobalmegacorp.com/2014/03/03/surfing-modern-web-with-ancient-browsers/

## Credits 
* Uses [chromedp](https://github.com/chromedp), thanks to [mvdan](https://github.com/mvdan) for dealing with my issues
* Uses [go-quantize](https://github.com/ericpauley/go-quantize), thanks to [ericpauley](https://github.com/ericpauley) for developing the missing go quantizer
* Thanks to Jason Stevens of [Fun With Virtualization](https://virtuallyfun.com/) for graciously hosting my rumblings

## Legal Stuff
License: Apache 2.0  
Copyright (c) 2013-2018 Antoni Sawicki  
Copyright (c) 2019 Google LLC<|MERGE_RESOLUTION|>--- conflicted
+++ resolved
@@ -6,13 +6,8 @@
 
 * This is a new reimplementation in GoLang/[ChromeDP](https://github.com/chromedp/chromedp). Python/Webkit being now deprecated.
 * Beta but fully supported an maintained.
-<<<<<<< HEAD
-* Currently works as browser-in-browser. A real http proxy mode is being investigated. Check [issue #35](https://github.com/tenox7/wrp/issues/35) for updates.
+* Works as browser-in-browser. A real http proxy mode is being investigated. Check [issue #35](https://github.com/tenox7/wrp/issues/35) for updates.
 * As of 4.1 supports clicking on non-link elements (eg. cookie warnings, dropdown menus, etc.) and sending keystrokes. Yes, you can login and use Gmail or play web based games from any old browser.
-=======
-* Works as browser-in-browser. A real http proxy mode is being investigated. Check [issue #35](https://github.com/tenox7/wrp/issues/35) for updates.
-* As of 4.1 supports clicking on non-link elements (eg. cookie warnings, drop down menus, etc.) and sending keystrokes. Yes, you can login and use Gmail or play web based games from any old browser.
->>>>>>> fd4b7a38
 
 ## Usage	
 
